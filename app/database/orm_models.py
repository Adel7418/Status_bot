--- conflicted
+++ resolved
@@ -1,4 +1,3 @@
-<<<<<<< HEAD
 """
 SQLAlchemy ORM модели для базы данных
 """
@@ -522,530 +521,4 @@
         DateTime, server_default=func.now(), onupdate=func.now()
     )
 
-    __table_args__ = (Index("idx_parser_config_enabled", "enabled"),)
-=======
-"""
-SQLAlchemy ORM модели для базы данных
-"""
-
-from datetime import datetime
-from typing import Optional
-
-from sqlalchemy import (
-    Boolean,
-    CheckConstraint,
-    DateTime,
-    Float,
-    ForeignKey,
-    Index,
-    Integer,
-    String,
-    Text,
-)
-from sqlalchemy.ext.declarative import declarative_base
-from sqlalchemy.orm import Mapped, mapped_column, relationship
-from sqlalchemy.sql import func
-
-
-# Базовый класс для всех моделей
-Base = declarative_base()
-
-
-class User(Base):
-    """Модель пользователя в SQLAlchemy"""
-
-    __tablename__ = "users"
-
-    # Основные поля
-    id: Mapped[int] = mapped_column(Integer, primary_key=True, autoincrement=True)
-    telegram_id: Mapped[int] = mapped_column(Integer, unique=True, nullable=False)
-    username: Mapped[str | None] = mapped_column(String(255), nullable=True)
-    first_name: Mapped[str | None] = mapped_column(String(255), nullable=True)
-    last_name: Mapped[str | None] = mapped_column(String(255), nullable=True)
-    role: Mapped[str] = mapped_column(String(100), nullable=False, default="UNKNOWN")
-    created_at: Mapped[datetime] = mapped_column(DateTime, server_default=func.now())
-    deleted_at: Mapped[datetime | None] = mapped_column(DateTime, nullable=True)
-    version: Mapped[int] = mapped_column(Integer, nullable=False, default=1, server_default="1")
-
-    # Связи
-    masters: Mapped[list["Master"]] = relationship("Master", back_populates="user")
-    created_orders: Mapped[list["Order"]] = relationship(
-        "Order", foreign_keys="Order.dispatcher_id", back_populates="dispatcher"
-    )
-    audit_logs: Mapped[list["AuditLog"]] = relationship("AuditLog", back_populates="user")
-    status_changes: Mapped[list["OrderStatusHistory"]] = relationship(
-        "OrderStatusHistory", back_populates="changed_by_user"
-    )
-
-    # Индексы
-    __table_args__ = (
-        Index("idx_users_telegram_id", "telegram_id"),
-        Index("idx_users_role", "role"),
-        Index("idx_users_deleted_at", "deleted_at"),
-        CheckConstraint("telegram_id > 0", name="chk_users_telegram_id"),
-        CheckConstraint(
-            (
-                "role IN ('ADMIN', 'DISPATCHER', 'MASTER', 'SENIOR_MASTER', 'UNKNOWN') "
-                "OR role LIKE '%,%'"
-            ),
-            name="chk_users_role",
-        ),
-    )
-
-    def get_roles(self) -> list[str]:
-        """Получение списка ролей пользователя"""
-        if not self.role or self.role == "UNKNOWN":
-            return ["UNKNOWN"]
-        return [r.strip() for r in self.role.split(",") if r.strip()]
-
-    def has_role(self, role: str) -> bool:
-        """Проверка наличия роли у пользователя"""
-        return role in self.get_roles()
-
-    def add_role(self, role: str) -> str:
-        """Добавление роли пользователю"""
-        roles = self.get_roles()
-        if "UNKNOWN" in roles:
-            roles.remove("UNKNOWN")
-        if role not in roles:
-            roles.append(role)
-        self.role = ",".join(sorted(roles))
-        return self.role
-
-    def remove_role(self, role: str) -> str:
-        """Удаление роли у пользователя"""
-        roles = self.get_roles()
-        if role in roles:
-            roles.remove(role)
-        if not roles:
-            roles = ["UNKNOWN"]
-        self.role = ",".join(sorted(roles))
-        return self.role
-
-    def get_primary_role(self) -> str:
-        """Получение основной роли"""
-        roles = self.get_roles()
-        priority = ["ADMIN", "DISPATCHER", "MASTER", "UNKNOWN"]
-        for p_role in priority:
-            if p_role in roles:
-                return p_role
-        return "UNKNOWN"
-
-    def get_display_name(self) -> str:
-        """Получение отображаемого имени"""
-        if self.username:
-            return f"@{self.username}"
-
-        full_name = ""
-        if self.first_name:
-            full_name += self.first_name
-        if self.last_name:
-            if full_name:
-                full_name += " "
-            full_name += self.last_name
-
-        return full_name or f"User #{self.telegram_id}"
-
-
-class Master(Base):
-    """Модель мастера в SQLAlchemy"""
-
-    __tablename__ = "masters"
-
-    # Основные поля
-    id: Mapped[int] = mapped_column(Integer, primary_key=True, autoincrement=True)
-    telegram_id: Mapped[int] = mapped_column(
-        Integer, ForeignKey("users.telegram_id"), unique=True, nullable=False
-    )
-    phone: Mapped[str] = mapped_column(String(20), nullable=False)
-    specialization: Mapped[str] = mapped_column(String(255), nullable=False)
-    is_active: Mapped[bool] = mapped_column(Boolean, nullable=False, default=True)
-    is_approved: Mapped[bool] = mapped_column(Boolean, nullable=False, default=False)
-    work_chat_id: Mapped[int | None] = mapped_column(Integer, nullable=True)
-    created_at: Mapped[datetime] = mapped_column(DateTime, server_default=func.now())
-    deleted_at: Mapped[datetime | None] = mapped_column(DateTime, nullable=True)
-    version: Mapped[int] = mapped_column(Integer, nullable=False, default=1, server_default="1")
-
-    # Связи
-    user: Mapped["User"] = relationship("User", back_populates="masters")
-    assigned_orders: Mapped[list["Order"]] = relationship("Order", back_populates="assigned_master")
-    report_archives: Mapped[list["MasterReportArchive"]] = relationship(
-        "MasterReportArchive", back_populates="master"
-    )
-
-    # Индексы и ограничения
-    __table_args__ = (
-        Index("idx_masters_telegram_id", "telegram_id"),
-        Index("idx_masters_is_approved", "is_approved"),
-        Index("idx_masters_deleted_at", "deleted_at"),
-        Index("idx_masters_active_approved", "is_active", "is_approved"),
-        Index("idx_masters_work_chat", "work_chat_id"),
-        CheckConstraint("telegram_id > 0", name="chk_masters_telegram_id"),
-        CheckConstraint("is_active IN (0, 1)", name="chk_masters_is_active"),
-        CheckConstraint("is_approved IN (0, 1)", name="chk_masters_is_approved"),
-        CheckConstraint(
-            "phone LIKE '+%' OR phone LIKE '8%' OR phone LIKE '7%'", name="chk_masters_phone"
-        ),
-    )
-
-    def get_display_name(self) -> str:
-        """Получение отображаемого имени мастера"""
-        if self.user.first_name and self.user.last_name:
-            return f"{self.user.first_name} {self.user.last_name}"
-        return self.user.first_name or self.user.username or f"ID: {self.telegram_id}"
-
-
-class Order(Base):
-    """Модель заявки в SQLAlchemy"""
-
-    __tablename__ = "orders"
-
-    # Основные поля
-    id: Mapped[int] = mapped_column(Integer, primary_key=True, autoincrement=True)
-    equipment_type: Mapped[str] = mapped_column(String(255), nullable=False)
-    description: Mapped[str] = mapped_column(Text, nullable=False)
-    client_name: Mapped[str] = mapped_column(String(255), nullable=False)
-    client_address: Mapped[str] = mapped_column(Text, nullable=False)
-    client_phone: Mapped[str] = mapped_column(String(20), nullable=False)
-    status: Mapped[str] = mapped_column(String(50), nullable=False, default="NEW")
-
-    # Связи с пользователями
-    assigned_master_id: Mapped[int | None] = mapped_column(
-        Integer, ForeignKey("masters.id"), nullable=True
-    )
-    dispatcher_id: Mapped[int | None] = mapped_column(
-        Integer, ForeignKey("users.telegram_id"), nullable=True
-    )
-
-    # Дополнительные поля
-    master_lead_name: Mapped[str | None] = mapped_column(
-        String(255), nullable=True
-    )  # Имя мастера-источника лида
-    notes: Mapped[str | None] = mapped_column(Text, nullable=True)
-    scheduled_time: Mapped[str | None] = mapped_column(String(100), nullable=True)
-
-    # Финансовые поля
-    total_amount: Mapped[float | None] = mapped_column(Float, nullable=True)
-    materials_cost: Mapped[float | None] = mapped_column(Float, nullable=True)
-    master_profit: Mapped[float | None] = mapped_column(Float, nullable=True)
-    company_profit: Mapped[float | None] = mapped_column(Float, nullable=True)
-    has_review: Mapped[bool | None] = mapped_column(Boolean, nullable=True)
-    out_of_city: Mapped[bool | None] = mapped_column(Boolean, nullable=True)
-    estimated_completion_date: Mapped[str | None] = mapped_column(String(100), nullable=True)
-    prepayment_amount: Mapped[float | None] = mapped_column(Float, nullable=True)
-
-    # Поля для переноса
-    rescheduled_count: Mapped[int] = mapped_column(Integer, nullable=False, default=0)
-    last_rescheduled_at: Mapped[datetime | None] = mapped_column(DateTime, nullable=True)
-    reschedule_reason: Mapped[str | None] = mapped_column(String(500), nullable=True)
-
-    # Поле для причины отказа
-    refuse_reason: Mapped[str | None] = mapped_column(String(500), nullable=True)
-
-    # Системные поля
-    created_at: Mapped[datetime] = mapped_column(DateTime, server_default=func.now())
-    updated_at: Mapped[datetime] = mapped_column(
-        DateTime, server_default=func.now(), onupdate=func.now()
-    )
-    deleted_at: Mapped[datetime | None] = mapped_column(DateTime, nullable=True)
-    version: Mapped[int] = mapped_column(Integer, nullable=False, default=1, server_default="1")
-
-    # Связи
-    assigned_master: Mapped[Optional["Master"]] = relationship(
-        "Master", back_populates="assigned_orders"
-    )
-    dispatcher: Mapped[Optional["User"]] = relationship(
-        "User", foreign_keys=[dispatcher_id], back_populates="created_orders"
-    )
-    status_history: Mapped[list["OrderStatusHistory"]] = relationship(
-        "OrderStatusHistory", back_populates="order"
-    )
-
-    @property
-    def master_name(self) -> str | None:
-        """Получение имени мастера (для совместимости с legacy кодом)"""
-        if not self.assigned_master:
-            return None
-        return self.assigned_master.get_display_name()
-
-    @property
-    def dispatcher_name(self) -> str | None:
-        """Получение имени диспетчера (для совместимости с legacy кодом)"""
-        if not self.dispatcher:
-            return None
-        return self.dispatcher.get_display_name()
-
-    # Индексы и ограничения
-    __table_args__ = (
-        Index("idx_orders_status", "status"),
-        Index("idx_orders_assigned_master_id", "assigned_master_id"),
-        Index("idx_orders_dispatcher_id", "dispatcher_id"),
-        Index("idx_orders_deleted_at", "deleted_at"),
-        Index("idx_orders_status_created", "status", "created_at"),
-        Index("idx_orders_master_status", "assigned_master_id", "status"),
-        Index("idx_orders_period", "updated_at", "status"),
-        Index("idx_orders_financial", "status", "total_amount"),
-        Index("idx_orders_review", "has_review", "status"),
-        CheckConstraint(
-            "status IN ('NEW', 'ASSIGNED', 'ACCEPTED', 'ONSITE', 'CLOSED', 'REFUSED', 'DR')",
-            name="chk_orders_status",
-        ),
-        CheckConstraint(
-            "total_amount IS NULL OR total_amount >= 0", name="chk_orders_total_amount"
-        ),
-        CheckConstraint(
-            "materials_cost IS NULL OR materials_cost >= 0", name="chk_orders_materials_cost"
-        ),
-        CheckConstraint(
-            "master_profit IS NULL OR master_profit >= 0", name="chk_orders_master_profit"
-        ),
-        CheckConstraint(
-            "company_profit IS NULL OR company_profit >= 0", name="chk_orders_company_profit"
-        ),
-        CheckConstraint("has_review IN (0, 1) OR has_review IS NULL", name="chk_orders_has_review"),
-        CheckConstraint("rescheduled_count >= 0", name="chk_orders_rescheduled_count"),
-    )
-
-
-class OrderStatusHistory(Base):
-    """Модель истории изменений статусов заявок"""
-
-    __tablename__ = "order_status_history"
-
-    id: Mapped[int] = mapped_column(Integer, primary_key=True, autoincrement=True)
-    order_id: Mapped[int] = mapped_column(Integer, ForeignKey("orders.id"), nullable=False)
-    old_status: Mapped[str | None] = mapped_column(String(50), nullable=True)
-    new_status: Mapped[str] = mapped_column(String(50), nullable=False)
-    changed_by: Mapped[int | None] = mapped_column(
-        Integer, ForeignKey("users.telegram_id"), nullable=True
-    )
-    changed_at: Mapped[datetime] = mapped_column(DateTime, server_default=func.now())
-    notes: Mapped[str | None] = mapped_column(Text, nullable=True)
-
-    # Связи
-    order: Mapped["Order"] = relationship("Order", back_populates="status_history")
-    changed_by_user: Mapped[Optional["User"]] = relationship(
-        "User", back_populates="status_changes"
-    )
-
-    # Индексы
-    __table_args__ = (
-        Index("idx_status_history_order", "order_id", "changed_at"),
-        Index("idx_status_history_changed_at", "changed_at"),
-        Index("idx_status_history_changed_by", "changed_by"),
-    )
-
-
-class AuditLog(Base):
-    """Модель лога аудита"""
-
-    __tablename__ = "audit_log"
-
-    id: Mapped[int] = mapped_column(Integer, primary_key=True, autoincrement=True)
-    user_id: Mapped[int | None] = mapped_column(
-        Integer, ForeignKey("users.telegram_id"), nullable=True
-    )
-    action: Mapped[str] = mapped_column(String(255), nullable=False)
-    details: Mapped[str | None] = mapped_column(Text, nullable=True)
-    timestamp: Mapped[datetime] = mapped_column(DateTime, server_default=func.now())
-    deleted_at: Mapped[datetime | None] = mapped_column(DateTime, nullable=True)
-
-    # Связи
-    user: Mapped[Optional["User"]] = relationship("User", back_populates="audit_logs")
-
-    # Индексы
-    __table_args__ = (
-        Index("idx_audit_user_id", "user_id"),
-        Index("idx_audit_timestamp", "timestamp"),
-        Index("idx_audit_log_deleted_at", "deleted_at"),
-    )
-
-
-class FinancialReport(Base):
-    """Модель финансового отчета"""
-
-    __tablename__ = "financial_reports"
-
-    id: Mapped[int] = mapped_column(Integer, primary_key=True, autoincrement=True)
-    report_type: Mapped[str] = mapped_column(String(50), nullable=False)  # DAILY, WEEKLY, MONTHLY
-    period_start: Mapped[datetime | None] = mapped_column(DateTime, nullable=True)
-    period_end: Mapped[datetime | None] = mapped_column(DateTime, nullable=True)
-    total_orders: Mapped[int] = mapped_column(Integer, nullable=False, default=0)
-    total_amount: Mapped[float] = mapped_column(Float, nullable=False, default=0.0)
-    total_materials_cost: Mapped[float] = mapped_column(Float, nullable=False, default=0.0)
-    total_net_profit: Mapped[float] = mapped_column(Float, nullable=False, default=0.0)
-    total_company_profit: Mapped[float] = mapped_column(Float, nullable=False, default=0.0)
-    total_master_profit: Mapped[float] = mapped_column(Float, nullable=False, default=0.0)
-    average_check: Mapped[float] = mapped_column(Float, nullable=False, default=0.0)
-    created_at: Mapped[datetime] = mapped_column(DateTime, server_default=func.now())
-
-    # Связи
-    master_reports: Mapped[list["MasterFinancialReport"]] = relationship(
-        "MasterFinancialReport", back_populates="report"
-    )
-
-
-class MasterFinancialReport(Base):
-    """Модель отчета по мастеру"""
-
-    __tablename__ = "master_financial_reports"
-
-    id: Mapped[int] = mapped_column(Integer, primary_key=True, autoincrement=True)
-    report_id: Mapped[int] = mapped_column(
-        Integer, ForeignKey("financial_reports.id"), nullable=False
-    )
-    master_id: Mapped[int | None] = mapped_column(Integer, ForeignKey("masters.id"), nullable=True)
-    master_name: Mapped[str] = mapped_column(String(255), nullable=False)
-    orders_count: Mapped[int] = mapped_column(Integer, nullable=False, default=0)
-    total_amount: Mapped[float] = mapped_column(Float, nullable=False, default=0.0)
-    total_materials_cost: Mapped[float] = mapped_column(Float, nullable=False, default=0.0)
-    total_net_profit: Mapped[float] = mapped_column(Float, nullable=False, default=0.0)
-    total_master_profit: Mapped[float] = mapped_column(Float, nullable=False, default=0.0)
-    total_company_profit: Mapped[float] = mapped_column(Float, nullable=False, default=0.0)
-    average_check: Mapped[float] = mapped_column(Float, nullable=False, default=0.0)
-    reviews_count: Mapped[int] = mapped_column(Integer, nullable=False, default=0)
-    out_of_city_count: Mapped[int] = mapped_column(Integer, nullable=False, default=0)
-
-    # Связи
-    report: Mapped["FinancialReport"] = relationship(
-        "FinancialReport", back_populates="master_reports"
-    )
-    master: Mapped[Optional["Master"]] = relationship("Master")
-
-
-class EntityHistory(Base):
-    """Модель истории изменений сущностей"""
-
-    __tablename__ = "entity_history"
-
-    id: Mapped[int] = mapped_column(Integer, primary_key=True, autoincrement=True)
-    table_name: Mapped[str] = mapped_column(String(50), nullable=False)
-    record_id: Mapped[int] = mapped_column(Integer, nullable=False)
-    field_name: Mapped[str] = mapped_column(String(50), nullable=False)
-    old_value: Mapped[str | None] = mapped_column(Text, nullable=True)
-    new_value: Mapped[str | None] = mapped_column(Text, nullable=True)
-    changed_by: Mapped[int | None] = mapped_column(
-        Integer, ForeignKey("users.telegram_id"), nullable=True
-    )
-    changed_at: Mapped[datetime] = mapped_column(DateTime, server_default=func.now())
-
-    # Связи
-    changed_by_user: Mapped[Optional["User"]] = relationship("User")
-
-    # Индексы
-    __table_args__ = (
-        Index("idx_entity_history_table_record", "table_name", "record_id"),
-        Index("idx_entity_history_changed_at", "changed_at"),
-        Index("idx_entity_history_changed_by", "changed_by"),
-    )
-
-
-class MasterReportArchive(Base):
-    """Модель архивного отчета мастера"""
-
-    __tablename__ = "master_report_archives"
-
-    id: Mapped[int] = mapped_column(Integer, primary_key=True, autoincrement=True)
-    master_id: Mapped[int] = mapped_column(Integer, ForeignKey("masters.id"), nullable=False)
-    period_start: Mapped[datetime] = mapped_column(DateTime, nullable=False)
-    period_end: Mapped[datetime] = mapped_column(DateTime, nullable=False)
-    file_path: Mapped[str] = mapped_column(String(500), nullable=False)
-    file_name: Mapped[str] = mapped_column(String(255), nullable=False)
-    file_size: Mapped[int] = mapped_column(Integer, nullable=False)
-    total_orders: Mapped[int] = mapped_column(Integer, nullable=False, default=0)
-    active_orders: Mapped[int] = mapped_column(Integer, nullable=False, default=0)
-    completed_orders: Mapped[int] = mapped_column(Integer, nullable=False, default=0)
-    total_revenue: Mapped[float] = mapped_column(Float, nullable=False, default=0.0)
-    created_at: Mapped[datetime] = mapped_column(DateTime, server_default=func.now())
-    notes: Mapped[str | None] = mapped_column(Text, nullable=True)
-
-    # Связи
-    master: Mapped["Master"] = relationship("Master", back_populates="report_archives")
-
-    # Индексы
-    __table_args__ = (
-        Index("idx_master_report_archives_master_id", "master_id"),
-        Index("idx_master_report_archives_period", "period_start", "period_end"),
-        Index("idx_master_report_archives_created_at", "created_at"),
-    )
-
-
-class OrderGroupMessage(Base):
-    """Сообщение заявки в рабочей группе мастера (для последующего удаления)"""
-
-    __tablename__ = "order_group_messages"
-
-    id: Mapped[int] = mapped_column(Integer, primary_key=True, autoincrement=True)
-    order_id: Mapped[int] = mapped_column(Integer, ForeignKey("orders.id"), nullable=False)
-    master_id: Mapped[int] = mapped_column(Integer, ForeignKey("masters.id"), nullable=False)
-    chat_id: Mapped[int] = mapped_column(Integer, nullable=False)
-    message_id: Mapped[int] = mapped_column(Integer, nullable=False)
-    is_active: Mapped[bool] = mapped_column(Boolean, nullable=False, default=True)
-    created_at: Mapped[datetime] = mapped_column(DateTime, server_default=func.now())
-    deleted_at: Mapped[datetime | None] = mapped_column(DateTime, nullable=True)
-
-    __table_args__ = (
-        Index("idx_order_group_messages_order", "order_id", "is_active"),
-        Index("idx_order_group_messages_master", "master_id", "is_active"),
-        Index("idx_order_group_messages_chat_msg", "chat_id", "message_id"),
-    )
-
-
-class SpecializationRate(Base):
-    """Модель процентных ставок для специализаций"""
-
-    __tablename__ = "specialization_rates"
-
-    # Основные поля
-    id: Mapped[int] = mapped_column(Integer, primary_key=True, autoincrement=True)
-    specialization_name: Mapped[str] = mapped_column(String(255), unique=True, nullable=False)
-    master_percentage: Mapped[float] = mapped_column(Float, nullable=False)
-    company_percentage: Mapped[float] = mapped_column(Float, nullable=False)
-    is_default: Mapped[bool] = mapped_column(Boolean, nullable=False, default=False)
-
-    # Системные поля
-    created_at: Mapped[datetime] = mapped_column(DateTime, server_default=func.now())
-    updated_at: Mapped[datetime] = mapped_column(
-        DateTime, server_default=func.now(), onupdate=func.now()
-    )
-    deleted_at: Mapped[datetime | None] = mapped_column(DateTime, nullable=True)
-
-    __table_args__ = (
-        Index("idx_specialization_rates_name", "specialization_name"),
-        Index("idx_specialization_rates_default", "is_default"),
-        CheckConstraint(
-            "master_percentage >= 0 AND master_percentage <= 100",
-            name="chk_master_percentage_range",
-        ),
-        CheckConstraint(
-            "company_percentage >= 0 AND company_percentage <= 100",
-            name="chk_company_percentage_range",
-        ),
-        CheckConstraint(
-            "ABS(master_percentage + company_percentage - 100) < 0.01",
-            name="chk_percentages_sum_100",
-        ),
-    )
-
-
-class ParserConfig(Base):
-    """Модель конфигурации парсера заявок из Telegram-группы"""
-
-    __tablename__ = "parser_config"
-
-    id: Mapped[int] = mapped_column(Integer, primary_key=True, autoincrement=True)
-    group_id: Mapped[int | None] = mapped_column(
-        Integer, nullable=True, comment="ID Telegram-группы для мониторинга"
-    )
-    enabled: Mapped[bool] = mapped_column(
-        Boolean, nullable=False, default=False, comment="Включен ли парсер"
-    )
-
-    # Системные поля
-    created_at: Mapped[datetime] = mapped_column(DateTime, server_default=func.now())
-    updated_at: Mapped[datetime] = mapped_column(
-        DateTime, server_default=func.now(), onupdate=func.now()
-    )
-
-    __table_args__ = (Index("idx_parser_config_enabled", "enabled"),)
->>>>>>> 8acc2637
+    __table_args__ = (Index("idx_parser_config_enabled", "enabled"),)